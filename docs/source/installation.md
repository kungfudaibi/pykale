--- conflicted
+++ resolved
@@ -1,16 +1,13 @@
 # Installation
 
-<<<<<<< HEAD
-## Requirement
+## Requirements
 
-PyKale requires a Python version between 3.6 and 3.8. You should [install PyTorch](https://pytorch.org/get-started/locally/) matching your hardware first. To work on graphs, install [PyTorch Geometric](https://github.com/rusty1s/pytorch_geometric) first follow its official instructions. If [RDKit](https://www.rdkit.org/) will be used, you need to install it via `conda install -c conda-forge rdkit`.
+PyKale requires a Python version 3.6 or above. Before installing pykale, you should
+- manually [install PyTorch](https://pytorch.org/get-started/locally/) matching your hardware first,
+- if you will use APIs related to graphs, you need to manually install [PyTorch Geometric](https://github.com/rusty1s/pytorch_geometric) first following its [official instructions](https://github.com/rusty1s/pytorch_geometric#installation) and matching your PyTorch installation, and
+- If [RDKit](https://www.rdkit.org/) will be used, you need to install it via `conda install -c conda-forge rdkit`.
 
 ## Pip install
-=======
-PyKale requires a Python version 3.6 or above. Before installing pykale, you should
-- manually [install PyTorch](https://pytorch.org/get-started/locally/) matching your hardware first, and
-- if you will use APIs related to graphs, you need to manually install [PyTorch Geometric](https://github.com/rusty1s/pytorch_geometric) first following its [official instructions](https://github.com/rusty1s/pytorch_geometric#installation) and matching your PyTorch installation.
->>>>>>> 15dc4fc8
 
 Install PyKale using `pip` for the stable version:
 

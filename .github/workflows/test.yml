# This workflow will install Python dependencies, run tests, and report the coverage with a variety of Python versions and OSs.
# For more information see: https://help.github.com/actions/language-and-framework-guides/using-python-with-github-actions

name: test

on:
  push:
    branches: [main]
  pull_request:
    branches: [main]
  schedule:
    # * is a special character in YAML, so you have to quote this string
    - cron:  '0 0 * * *' # every midnight

jobs:
  test:
    name: Test (${{ matrix.os }}, python version ${{ matrix.python-version }})
    runs-on: ${{ matrix.os }}
    strategy:
      matrix:
#        os: [ubuntu-latest, windows-latest]
        os: [ubuntu-latest]
        python-version: ["3.9", "3.10"] # list of Python versions to test
        exclude:
          - os: windows-latest
            python-version: "3.9"
        include:
          - os: ubuntu-latest
            path: ~/.cache/pip
#          - os: windows-latest
#            path: ~\AppData\Local\pip\Cache

    steps:
      - uses: actions/checkout@v4
      - name: Set up Python using Miniconda
        uses: conda-incubator/setup-miniconda@v3
        with:
          auto-update-conda: true
          python-version: ${{ matrix.python-version }}
          miniconda-version: latest

      - name: Cache pip dependencies
        id: cache_pip
        uses: actions/cache@v4
        with:
          path: ${{ matrix.path }}
          key: ${{ runner.os }}-python${{ matrix.python-version }}-pip-20240705-${{ hashFiles('**/setup.py') }}
          restore-keys: |
            ${{ runner.os }}-python${{ matrix.python-version }}-pip-20240705-
          # We have used a softer matching strategy for the full hash of setup.py, as recommended by GitHub.
          # See: https://github.com/davronaliyev/Cache-dependencies-in-GitHub-Actions/blob/main/examples.md#python---pip
          # This restores the cache first and then downloads any changed packages to avoid updating the cache with
          # every change to the setup.py file, thus reducing the storage requirements of GitHub Action.
          # We set a date tag to the cache key to show the updated date of the cache. We can update this date tag to
          # generate new cache after every major changes in setup.py.

      - name: Install dependencies
        run: |
          pip install rdkit
          pip install pyparsing==3.0.9
<<<<<<< HEAD
          pip install torch==2.3.0+cpu -f https://download.pytorch.org/whl/torch_stable.html
          pip install torchvision==0.18.0+cpu -f https://download.pytorch.org/whl/torch_stable.html
          pip install torch_scatter==2.1.2 -f https://data.pyg.org/whl/torch-2.3.0+cpu.html
          pip install torch_sparse==0.6.18 -f https://data.pyg.org/whl/torch-2.3.0+cpu.html
          pip install torch_cluster==1.6.3 -f https://data.pyg.org/whl/torch-2.3.0+cpu.html
          pip install torch_spline_conv==1.2.2 -f https://data.pyg.org/whl/torch-2.3.0+cpu.html
          pip install torch_geometric==2.5.3
=======
          pip install torch==2.0.0+cpu -f https://download.pytorch.org/whl/torch_stable.html
          pip install torchvision==0.15.0+cpu -f https://download.pytorch.org/whl/torch_stable.html
          pip install torch_scatter==2.1.1 -f https://data.pyg.org/whl/torch-2.0.0+cpu.html
          pip install torch_sparse==0.6.18 -f https://data.pyg.org/whl/torch-2.0.0+cpu.html
          pip install torch_cluster==1.6.3 -f https://data.pyg.org/whl/torch-2.0.0+cpu.html
          pip install torch_spline_conv==1.2.2 -f https://data.pyg.org/whl/torch-2.0.0+cpu.html
          pip install torch_geometric==2.3.0
>>>>>>> ce1e24f1
          pip install -e .[dev]
        shell: bash -l {0}

      - name: Cache downloaded test data
        id: cache_data
        uses: actions/cache@v4
        with:
          path: tests/test_data
          key: ${{ runner.os }}-python${{ matrix.python-version }}-data-${{ hashFiles('tests/download_test_data.py') }}
          restore-keys: |
            ${{ runner.os }}-python${{ matrix.python-version }}-data-${{ hashFiles('tests/download_test_data.py') }}
          # Use strict matching for the hash of download_test_data.py, as we want to update the cache whenever the file changes.

      - name: Download test data
        if: steps.cache_data.outputs.cache-hit != 'true'
        run : |
          python tests/download_test_data.py
        shell: bash -l {0}

      - name: Run tests
        id: run_tests
        run: |
          pytest --nbmake --nbmake-timeout=3000 --cov=kale
        shell: bash -l {0}

      - name: Determine coverage
        run: |
          coverage xml
        shell: bash -l {0}

      - name: Report coverage
        uses: codecov/codecov-action@v4<|MERGE_RESOLUTION|>--- conflicted
+++ resolved
@@ -58,15 +58,6 @@
         run: |
           pip install rdkit
           pip install pyparsing==3.0.9
-<<<<<<< HEAD
-          pip install torch==2.3.0+cpu -f https://download.pytorch.org/whl/torch_stable.html
-          pip install torchvision==0.18.0+cpu -f https://download.pytorch.org/whl/torch_stable.html
-          pip install torch_scatter==2.1.2 -f https://data.pyg.org/whl/torch-2.3.0+cpu.html
-          pip install torch_sparse==0.6.18 -f https://data.pyg.org/whl/torch-2.3.0+cpu.html
-          pip install torch_cluster==1.6.3 -f https://data.pyg.org/whl/torch-2.3.0+cpu.html
-          pip install torch_spline_conv==1.2.2 -f https://data.pyg.org/whl/torch-2.3.0+cpu.html
-          pip install torch_geometric==2.5.3
-=======
           pip install torch==2.0.0+cpu -f https://download.pytorch.org/whl/torch_stable.html
           pip install torchvision==0.15.0+cpu -f https://download.pytorch.org/whl/torch_stable.html
           pip install torch_scatter==2.1.1 -f https://data.pyg.org/whl/torch-2.0.0+cpu.html
@@ -74,7 +65,6 @@
           pip install torch_cluster==1.6.3 -f https://data.pyg.org/whl/torch-2.0.0+cpu.html
           pip install torch_spline_conv==1.2.2 -f https://data.pyg.org/whl/torch-2.0.0+cpu.html
           pip install torch_geometric==2.3.0
->>>>>>> ce1e24f1
           pip install -e .[dev]
         shell: bash -l {0}
 

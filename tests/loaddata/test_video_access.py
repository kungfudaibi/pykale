--- conflicted
+++ resolved
@@ -1,5 +1,6 @@
 import pytest
 import torch
+import os
 from yacs.config import CfgNode
 
 from kale.loaddata.dataset_access import get_class_subset
@@ -30,22 +31,12 @@
 set_seed(seed)
 CLASS_SUBSETS = [[1, 3, 8]]
 
-<<<<<<< HEAD
-# root_dir = os.path.dirname(os.path.dirname(os.getcwd()))
-=======
->>>>>>> 9bf24779
-url = "https://github.com/pykale/data/raw/main/videos/video_test_data.zip"
-
 
 @pytest.fixture(scope="module")
 def testing_cfg(download_path):
     cfg = CfgNode()
     cfg.DATASET = CfgNode()
-<<<<<<< HEAD
     cfg.DATASET.ROOT = os.path.join(download_path, "video_test_data")
-=======
-    cfg.DATASET.ROOT = download_path + "/video_test_data/"
->>>>>>> 9bf24779
     cfg.DATASET.IMAGE_MODALITY = "joint"
     cfg.DATASET.FRAMES_PER_SEGMENT = 16
     yield cfg

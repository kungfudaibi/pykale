import os
from pathlib import Path

import pytest
import torch
from yacs.config import CfgNode

from kale.loaddata.dataset_access import get_class_subset
from kale.loaddata.multi_domain import DomainsDatasetBase
from kale.loaddata.video_access import get_image_modality, VideoDataset, VideoDatasetAccess
from kale.loaddata.video_multi_domain import VideoMultiDomainDatasets
from kale.utils.download import download_file_by_url
from kale.utils.seed import set_seed

SOURCES = [
    "EPIC;8;epic_D1_train.pkl;epic_D1_test.pkl",
    "ADL;7;adl_P_11_train.pkl;adl_P_11_test.pkl",
    "GTEA;6;gtea_train.pkl;gtea_test.pkl",
    "KITCHEN;6;kitchen_train.pkl;kitchen_test.pkl",
]
TARGETS = [
    "EPIC;8;epic_D1_train.pkl;epic_D1_test.pkl",
    # "ADL;7;adl_P_04_train.pkl;adl_P_04_test.pkl",
    # "GTEA;6;gtea_train.pkl;gtea_test.pkl",
    # "KITCHEN;6;kitchen_train.pkl;kitchen_test.pkl",
]
ALL = SOURCES + TARGETS
IMAGE_MODALITY = ["rgb", "flow", "joint"]
WEIGHT_TYPE = ["natural", "balanced", "preset0"]
# DATASIZE_TYPE = ["max", "source"]
DATASIZE_TYPE = ["max"]
VALID_RATIO = [0.1]
seed = 36
set_seed(seed)
CLASS_SUBSETS = [[1, 3, 8]]

# root_dir = os.path.dirname(os.path.dirname(os.getcwd()))
url = "https://github.com/pykale/data/raw/main/videos/video_test_data.zip"


@pytest.fixture(scope="module")
def testing_cfg(download_path):
<<<<<<< HEAD
    cfg = CN()
    cfg.DATASET = CN()
    # cfg.DATASET.ROOT = root_dir + "/" + download_path + "/video_test_data/"
    cfg.DATASET.ROOT = os.path.join(download_path, "video_test_data")
=======
    cfg = CfgNode()
    cfg.DATASET = CfgNode()
    cfg.DATASET.ROOT = root_dir + "/" + download_path + "/video_test_data/"
>>>>>>> 0139b140
    cfg.DATASET.IMAGE_MODALITY = "joint"
    cfg.DATASET.FRAMES_PER_SEGMENT = 16
    yield cfg


@pytest.mark.parametrize("image_modality", IMAGE_MODALITY)
def test_get_image_modality(image_modality):
    rgb, flow = get_image_modality(image_modality)

    assert isinstance(rgb, bool)
    assert isinstance(flow, bool)


@pytest.mark.parametrize("source_cfg", SOURCES)
@pytest.mark.parametrize("target_cfg", TARGETS)
@pytest.mark.parametrize("valid_ratio", VALID_RATIO)
@pytest.mark.parametrize("weight_type", WEIGHT_TYPE)
@pytest.mark.parametrize("datasize_type", DATASIZE_TYPE)
@pytest.mark.parametrize("class_subset", CLASS_SUBSETS)
def test_get_source_target(source_cfg, target_cfg, valid_ratio, weight_type, datasize_type, testing_cfg, class_subset):
    source_name, source_n_class, source_trainlist, source_testlist = source_cfg.split(";")
    target_name, target_n_class, target_trainlist, target_testlist = target_cfg.split(";")
    n_class = eval(min(source_n_class, target_n_class))

    # get cfg parameters
    cfg = testing_cfg
    cfg.DATASET.SOURCE = source_name
    cfg.DATASET.SRC_TRAINLIST = source_trainlist
    cfg.DATASET.SRC_TESTLIST = source_testlist
    cfg.DATASET.TARGET = target_name
    cfg.DATASET.TGT_TRAINLIST = target_trainlist
    cfg.DATASET.TGT_TESTLIST = target_testlist
    cfg.DATASET.WEIGHT_TYPE = weight_type
    cfg.DATASET.SIZE_TYPE = datasize_type

    download_file_by_url(
        url=url,
        output_directory=str(Path(cfg.DATASET.ROOT).parent.absolute()),
        output_file_name="video_test_data.zip",
        file_format="zip",
    )

    # test get_source_target
    source, target, num_classes = VideoDataset.get_source_target(
        VideoDataset(source_name), VideoDataset(target_name), seed, cfg
    )

    assert num_classes == n_class
    assert isinstance(source, dict)
    assert isinstance(target, dict)
    assert isinstance(source["rgb"], VideoDatasetAccess)
    assert isinstance(target["rgb"], VideoDatasetAccess)
    assert isinstance(source["flow"], VideoDatasetAccess)
    assert isinstance(target["flow"], VideoDatasetAccess)

    # test get_train & get_test
    assert isinstance(source["rgb"].get_train(), torch.utils.data.Dataset)
    assert isinstance(source["rgb"].get_test(), torch.utils.data.Dataset)
    assert isinstance(source["flow"].get_train(), torch.utils.data.Dataset)
    assert isinstance(source["flow"].get_test(), torch.utils.data.Dataset)

    # test get_train_valid
    train_valid = source["rgb"].get_train_valid(valid_ratio)
    assert isinstance(train_valid, list)
    assert isinstance(train_valid[0], torch.utils.data.Dataset)
    assert isinstance(train_valid[1], torch.utils.data.Dataset)

    # test action_multi_domain_datasets
    dataset = VideoMultiDomainDatasets(
        source,
        target,
        image_modality=cfg.DATASET.IMAGE_MODALITY,
        seed=seed,
        config_weight_type=cfg.DATASET.WEIGHT_TYPE,
        config_size_type=cfg.DATASET.SIZE_TYPE,
    )
    assert isinstance(dataset, DomainsDatasetBase)

    # test class subsets
    if source_cfg == SOURCES[1] and target_cfg == TARGETS[0]:
        dataset_subset = VideoMultiDomainDatasets(
            source,
            target,
            image_modality="rgb",
            seed=seed,
            config_weight_type=cfg.DATASET.WEIGHT_TYPE,
            config_size_type=cfg.DATASET.SIZE_TYPE,
            class_ids=class_subset,
        )

        train, valid = source["rgb"].get_train_valid(valid_ratio)
        test = source["rgb"].get_test()
        dataset_subset._rgb_source_by_split = {}
        dataset_subset._rgb_target_by_split = {}
        dataset_subset._rgb_source_by_split["train"] = get_class_subset(train, class_subset)
        dataset_subset._rgb_target_by_split["train"] = dataset_subset._rgb_source_by_split["train"]
        dataset_subset._rgb_source_by_split["valid"] = get_class_subset(valid, class_subset)
        dataset_subset._rgb_source_by_split["test"] = get_class_subset(test, class_subset)

        # Ground truth length of the subset dataset
        train_dataset_subset_length = len([1 for data in train if data[1] in class_subset])
        valid_dataset_subset_length = len([1 for data in valid if data[1] in class_subset])
        test_dataset_subset_length = len([1 for data in test if data[1] in class_subset])
        assert len(dataset_subset._rgb_source_by_split["train"]) == train_dataset_subset_length
        assert len(dataset_subset._rgb_source_by_split["valid"]) == valid_dataset_subset_length
        assert len(dataset_subset._rgb_source_by_split["test"]) == test_dataset_subset_length
        assert len(dataset_subset) == train_dataset_subset_length<|MERGE_RESOLUTION|>--- conflicted
+++ resolved
@@ -40,16 +40,9 @@
 
 @pytest.fixture(scope="module")
 def testing_cfg(download_path):
-<<<<<<< HEAD
-    cfg = CN()
-    cfg.DATASET = CN()
-    # cfg.DATASET.ROOT = root_dir + "/" + download_path + "/video_test_data/"
-    cfg.DATASET.ROOT = os.path.join(download_path, "video_test_data")
-=======
     cfg = CfgNode()
     cfg.DATASET = CfgNode()
-    cfg.DATASET.ROOT = root_dir + "/" + download_path + "/video_test_data/"
->>>>>>> 0139b140
+    cfg.DATASET.ROOT = os.path.join(download_path, "video_test_data")
     cfg.DATASET.IMAGE_MODALITY = "joint"
     cfg.DATASET.FRAMES_PER_SEGMENT = 16
     yield cfg

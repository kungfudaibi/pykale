"""Various sampling strategies for datasets to construct dataloader,
from https://github.com/criteo-research/pytorch-ada/blob/master/adalib/ada/datasets/sampler.py
"""

import logging

import numpy as np
import torch.utils.data
import torchvision
from torch.utils.data.sampler import BatchSampler, RandomSampler


class SamplingConfig:
<<<<<<< HEAD
    def __init__(self, balance_class=False, class_weights=None, balance_domain=False):
        if balance_class and class_weights is not None:
=======
    def __init__(self, balance=False, class_weights=None, balance_domain=False):
        """Sampler configuration

        Args:
            balance (bool, optional): If True, samples equal number of training samples for each class per batch.
                Defaults to False.
            class_weights (list, optional): Weights of classes if the classes are not equally weighted.
                Defaults to None.
            balance_domain (bool, optional): If True, samples equal number of training samples for each domain per
                batch. Defaults to False.
        """
        if balance and class_weights is not None:
>>>>>>> f9634774
            raise ValueError("Params 'balance' and 'weights' are incompatible")
        self._balance_class = balance_class
        self._balance_domain = balance_domain
        self._class_weights = class_weights
        self._balance_domain = balance_domain

    def create_loader(self, dataset, batch_size):
        """Create the data loader

        Reference: https://pytorch.org/docs/stable/data.html#torch.utils.data.Sampler

        Args:
            dataset (Dataset): dataset from which to load the data.
            batch_size (int): how many samples per batch to load
        """
        if self._balance_class:
            sampler = BalancedBatchSampler(dataset, batch_size=batch_size)
        elif self._class_weights is not None:
            sampler = ReweightedBatchSampler(dataset, batch_size=batch_size, class_weights=self._class_weights)
<<<<<<< HEAD
        # elif self._balance_domain:
        #     sampler = BalancedDomainSampler(dataset, batch_size=batch_size)
=======
        elif self._balance_domain:
            sampler = DomainBalancedBatchSampler(dataset, batch_size=batch_size)
>>>>>>> f9634774
        else:
            if len(dataset) < batch_size:
                sub_sampler = RandomSampler(dataset, replacement=True, num_samples=batch_size)
            else:
                sub_sampler = RandomSampler(dataset)
            sampler = BatchSampler(sub_sampler, batch_size=batch_size, drop_last=True)
        return torch.utils.data.DataLoader(dataset=dataset, batch_sampler=sampler)


class FixedSeedSamplingConfig(SamplingConfig):
    def __init__(self, seed=1, balance=False, class_weights=None, balance_domain=False):
        """Sampling with fixed seed."""
        super(FixedSeedSamplingConfig, self).__init__(balance, class_weights, balance_domain)
        self._seed = seed

    def create_loader(self, dataset, batch_size):
        """Create the data loader with fixed seed."""
        if self._balance_class:
            sampler = BalancedBatchSampler(dataset, batch_size=batch_size)
        elif self._class_weights is not None:
            sampler = ReweightedBatchSampler(dataset, batch_size=batch_size, class_weights=self._class_weights)
        elif self._balance_domain:
            sampler = DomainBalancedBatchSampler(dataset, batch_size=batch_size)
        else:
            if len(dataset) < batch_size:
                sub_sampler = RandomSampler(
                    dataset,
                    replacement=True,
                    num_samples=batch_size,
                    generator=torch.Generator().manual_seed(self._seed),
                )
            else:
                sub_sampler = RandomSampler(dataset, generator=torch.Generator().manual_seed(self._seed))
            sampler = BatchSampler(sub_sampler, batch_size=batch_size, drop_last=True)
        return torch.utils.data.DataLoader(dataset=dataset, batch_sampler=sampler)


# class MultiDomainSamplingConfig:
#     def __init__(self, seed=1, balanced_domain=True):
#         self._balanced_domain = balanced_domain
#
#     def create_loader(self, dataset, batch_size):
#         if self._balanced_domain:
#             sampler = BalancedDomainSampler(dataset, batch_size=batch_size)


# TODO: deterministic shuffle?
class MultiDataLoader:
    """
    Batch Sampler for a MultiDataset. Iterates in parallel over different batch samplers for each dataset.
    Yields batches [(x_1, y_1), ..., (x_s, y_s)] for s datasets.
    """

    def __init__(self, dataloaders, n_batches):
        if n_batches <= 0:
            raise ValueError("n_batches should be > 0")
        self._dataloaders = dataloaders
        self._n_batches = np.maximum(1, n_batches)
        self._init_iterators()

    def _init_iterators(self):
        self._iterators = [iter(dl) for dl in self._dataloaders]

    def _get_nexts(self):
        def _get_next_dl_batch(di, dl):
            try:
                batch = next(dl)
            except StopIteration:
                logging.debug(f"reinit loader {di} of type {type(dl)}")
                new_dl = iter(self._dataloaders[di])
                self._iterators[di] = new_dl
                batch = next(new_dl)
            return batch

        return [_get_next_dl_batch(di, dl) for di, dl in enumerate(self._iterators)]

    def __iter__(self):
        for _ in range(self._n_batches):
            yield self._get_nexts()
        self._init_iterators()

    def __len__(self):
        return self._n_batches


class BalancedBatchSampler(torch.utils.data.sampler.BatchSampler):
    """
    BatchSampler - from a MNIST-like dataset, samples n_samples for each of the n_classes.
    Returns batches of size n_classes * (batch_size // n_classes)
    adapted from https://github.com/adambielski/siamese-triplet/blob/master/datasets.py
    """

    def __init__(self, dataset, batch_size):
        labels = get_labels(dataset)
        classes = sorted(set(labels))

        n_classes = len(classes)
        self._n_samples = batch_size // n_classes
        if self._n_samples == 0:
            raise ValueError(f"batch_size should be bigger than the number of classes, got {batch_size}")

        self._class_iters = [InfiniteSliceIterator(np.where(labels == class_)[0], class_=class_) for class_ in classes]

        batch_size = self._n_samples * n_classes
        self._n_batches = len(labels) // batch_size
        if self._n_batches == 0:
            raise ValueError(f"Dataset is not big enough to generate batches with size {batch_size}")
        logging.debug("K=", n_classes, "nk=", self._n_samples)
        logging.debug("Batch size = ", batch_size)

    def __iter__(self):
        for _ in range(self._n_batches):
            indices = []
            for class_iter in self._class_iters:
                indices.extend(class_iter.get(self._n_samples))
            np.random.shuffle(indices)
            yield indices

        for class_iter in self._class_iters:
            class_iter.reset()

    def __len__(self):
        return self._n_batches


# class BalancedDomainSampler(torch.utils.data.sampler.BatchSampler):
#     def __init__(self, dataset: torch.utils.data.dataset.ConcatDataset, batch_size: int):
#         domain_labels = np.array(dataset.domain_labels)
#         unique_domains = sorted(set(domain_labels))
#         self.n_samples = domain_labels.shape[0]
#         n_domains = len(dataset.datasets)
#         self.domain_idx = dict()
#         for domain in dataset.domains:
#             self.domain_idx[domain] = np.where(domain_labels == dataset.domain_to_idx[domain])
#         self._n_samples_per_domain = batch_size // n_domains
#         if self._n_samples_per_domain == 0:
#             raise ValueError(f"batch_size should be bigger than the number of domains, got {batch_size}")
#
#         self._domain_iters = [
#             InfiniteSliceIterator(np.where(domain_labels == domain_)[0], class_=domain_) for domain_ in unique_domains
#         ]
#
#         batch_size = self._n_samples_per_domain * n_domains
#         self._n_batches = self.n_samples // batch_size
#         if self._n_batches == 0:
#             raise ValueError(f"Dataset is not big enough to generate batches with size {batch_size}")
#         logging.debug("K=", n_domains, "nk=", self._n_samples_per_domain)
#         logging.debug("Batch size = ", batch_size)
#
#     def __iter__(self):
#         for _ in range(self._n_batches):
#             indices = []
#             for domain_iter in self._domain_iters:
#                 indices.extend(domain_iter.get(self._n_samples_per_domain))
#             np.random.shuffle(indices)
#             yield indices
#
#         for domain_iter in self._domain_iters:
#             domain_iter.reset()
#
#     def __len__(self):
#         return self._n_batches


class ReweightedBatchSampler(torch.utils.data.sampler.BatchSampler):
    """
    BatchSampler - from a MNIST-like dataset, samples batch_size according to given input distribution
    assuming multi-class labels
    adapted from https://github.com/adambielski/siamese-triplet/blob/master/datasets.py
    """

    # /!\ 'class_weights' should be provided in the "natural order" of the classes (i.e. sorted(classes)) /!\
    def __init__(self, dataset, batch_size, class_weights):
        labels = get_labels(dataset)
        self._classes = sorted(set(labels))

        n_classes = len(self._classes)
        if n_classes > len(class_weights):
            k = len(class_weights)
            sum_w = np.sum(class_weights)
            if sum_w >= 1:
                # normalize attributing equal weight to weighted part and remaining part
                class_weights /= sum_w * k / n_classes + (n_classes - k) / n_classes
            krem = k - n_classes
            wrem = 1 - sum_w
            logging.warning(f"will assume uniform distribution for labels > {len(class_weights)}")
            self._class_weights = np.ones(n_classes, dtype=np.float)
            self._class_weights[:k] = class_weights
            self._class_weights[k:] = wrem / krem
        else:
            self._class_weights = class_weights[:n_classes]

        if np.sum(self._class_weights) != 1:
            self._class_weights = self._class_weights / np.sum(self._class_weights)

        logging.debug("Using weights=", self._class_weights)
        if batch_size == 0:
            raise ValueError(f"batch_size should be bigger than the number of classes, got {batch_size}")

        self._class_to_iter = {
            class_: InfiniteSliceIterator(np.where(labels == class_)[0], class_=class_) for class_ in self._classes
        }

        self.n_dataset = len(labels)
        self._batch_size = batch_size
        self._n_batches = self.n_dataset // self._batch_size
        if self._n_batches == 0:
            raise ValueError(f"Dataset is not big enough to generate batches with size {self._batch_size}")
        logging.debug("K=", n_classes, "nk=", self._batch_size)
        logging.debug("Batch size = ", self._batch_size)

    def __iter__(self):
        for _ in range(self._n_batches):
            # sample batch_size classes
            class_idx = np.random.choice(self._classes, p=self._class_weights, replace=True, size=self._batch_size,)
            indices = []
            for class_, num in zip(*np.unique(class_idx, return_counts=True)):
                indices.extend(self._class_to_iter[class_].get(num))
            np.random.shuffle(indices)
            yield indices

        for class_iter in self._class_to_iter.values():
            class_iter.reset()

    def __len__(self):
        return self._n_batches


def get_labels(dataset):
    """
    Get class labels for dataset
    """
    from .multi_domain import MultiDomainImageFolder

    dataset_type = type(dataset)
    if dataset_type is torchvision.datasets.SVHN:
        return dataset.labels
<<<<<<< HEAD
    if dataset_type is torchvision.datasets.ImageFolder or MultiDomainImageFolder:
=======
    if dataset_type is torchvision.datasets.ImageFolder:
>>>>>>> f9634774
        return np.array(dataset.targets)

    # Handle subset, recurses into non-subset version
    if dataset_type is torch.utils.data.Subset:
        indices = dataset.indices
        all_labels = get_labels(dataset.dataset)
        logging.debug(f"data subset of len {len(indices)} from {len(all_labels)}")
        labels = all_labels[indices]
        if isinstance(labels, torch.Tensor):
            return labels.numpy()
        return labels

    try:
        logging.debug(dataset.targets.shape, type(dataset.targets))
        if isinstance(dataset.targets, torch.Tensor):
            return dataset.targets.numpy()
        return dataset.targets
    except AttributeError:
        logging.error(type(dataset))


class InfiniteSliceIterator:
    def __init__(self, array, class_):
        assert type(array) is np.ndarray
        self.array = array
        self.i = 0
        self.class_ = class_

    def reset(self):
        self.i = 0

    def get(self, n):
        len_ = len(self.array)
        # not enough element in 'array'
        if len_ < n:
            logging.debug(f"there are really few items in class {self.class_}")
            self.reset()
            np.random.shuffle(self.array)
            mul = n // len_
            rest = n - mul * len_
            return np.concatenate((np.tile(self.array, mul), self.array[:rest]))

        # not enough element in array's tail
        if len_ - self.i < n:
            self.reset()

        if self.i == 0:
            np.random.shuffle(self.array)
        i = self.i
        self.i += n
        return self.array[i : self.i]


class DomainBalancedBatchSampler(BalancedBatchSampler):
    """ BatchSampler - samples n_samples for each of the n_domains.
        Returns batches of size n_domains * (batch_size / n_domains)

    Args:
        dataset (.multi_domain.MultiDomainImageFolder or torch.utils.data.Subset): Multi-domain data access.
        batch_size (int): Batch size

    """

    def __init__(self, dataset, batch_size):
        # call to __init__ of super class will generate class balanced sampler, do not do it here
        dataset_type = type(dataset)
        if dataset_type is torch.utils.data.Subset:
            domain_labels = np.asarray(dataset.dataset.domain_labels)[dataset.indices]
            domains = list(dataset.dataset.domain_to_idx.values())
        else:
            domain_labels = np.asarray(dataset.domain_labels)
            domains = list(dataset.domain_to_idx.values())

        n_domains = len(domains)

        self._n_samples = batch_size // n_domains
        if self._n_samples == 0:
            raise ValueError(f"batch_size should be bigger than the number of classes, got {batch_size}")

        self._class_iters = [
            InfiniteSliceIterator(np.where(domain_labels == domain_)[0], class_=domain_) for domain_ in domains
        ]
        batch_size = self._n_samples * n_domains

        self._n_batches = len(domain_labels) // batch_size
        if self._n_batches == 0:
            raise ValueError(f"Dataset is not big enough to generate batches with size {batch_size}")
        logging.debug("K=", n_domains, "nk=", self._n_samples)
        logging.debug("Batch size = ", batch_size)<|MERGE_RESOLUTION|>--- conflicted
+++ resolved
@@ -11,23 +11,18 @@
 
 
 class SamplingConfig:
-<<<<<<< HEAD
     def __init__(self, balance_class=False, class_weights=None, balance_domain=False):
-        if balance_class and class_weights is not None:
-=======
-    def __init__(self, balance=False, class_weights=None, balance_domain=False):
         """Sampler configuration
 
         Args:
-            balance (bool, optional): If True, samples equal number of training samples for each class per batch.
+            balance_class (bool, optional): If True, samples equal number of training samples for each class per batch.
                 Defaults to False.
             class_weights (list, optional): Weights of classes if the classes are not equally weighted.
                 Defaults to None.
             balance_domain (bool, optional): If True, samples equal number of training samples for each domain per
                 batch. Defaults to False.
         """
-        if balance and class_weights is not None:
->>>>>>> f9634774
+        if balance_class and class_weights is not None:
             raise ValueError("Params 'balance' and 'weights' are incompatible")
         self._balance_class = balance_class
         self._balance_domain = balance_domain
@@ -47,13 +42,8 @@
             sampler = BalancedBatchSampler(dataset, batch_size=batch_size)
         elif self._class_weights is not None:
             sampler = ReweightedBatchSampler(dataset, batch_size=batch_size, class_weights=self._class_weights)
-<<<<<<< HEAD
-        # elif self._balance_domain:
-        #     sampler = BalancedDomainSampler(dataset, batch_size=batch_size)
-=======
         elif self._balance_domain:
             sampler = DomainBalancedBatchSampler(dataset, batch_size=batch_size)
->>>>>>> f9634774
         else:
             if len(dataset) < batch_size:
                 sub_sampler = RandomSampler(dataset, replacement=True, num_samples=batch_size)
@@ -64,9 +54,9 @@
 
 
 class FixedSeedSamplingConfig(SamplingConfig):
-    def __init__(self, seed=1, balance=False, class_weights=None, balance_domain=False):
+    def __init__(self, seed=1, balance_class=False, class_weights=None, balance_domain=False):
         """Sampling with fixed seed."""
-        super(FixedSeedSamplingConfig, self).__init__(balance, class_weights, balance_domain)
+        super(FixedSeedSamplingConfig, self).__init__(balance_class, class_weights, balance_domain)
         self._seed = seed
 
     def create_loader(self, dataset, batch_size):
@@ -286,16 +276,11 @@
     """
     Get class labels for dataset
     """
-    from .multi_domain import MultiDomainImageFolder
 
     dataset_type = type(dataset)
     if dataset_type is torchvision.datasets.SVHN:
         return dataset.labels
-<<<<<<< HEAD
-    if dataset_type is torchvision.datasets.ImageFolder or MultiDomainImageFolder:
-=======
     if dataset_type is torchvision.datasets.ImageFolder:
->>>>>>> f9634774
         return np.array(dataset.targets)
 
     # Handle subset, recurses into non-subset version

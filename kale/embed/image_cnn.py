--- conflicted
+++ resolved
@@ -6,55 +6,6 @@
 import torch.nn as nn
 from torch.nn import functional as F
 from torchvision import models
-
-
-class Flatten(nn.Module):
-    """Flatten layer
-<<<<<<< HEAD
-    This module is to replace the last fc layer of pre-trained models with
-    flatten layer. It flattens the input tensor to 2D vector, which will be (B, N).
-    B is the batch size and N is the product of all dimensions except the first one.
-=======
-    This module is to replace the last fc layer of the pre-trained model with a flatten layer. It flattens the input
-    tensor to a 2D vector, which is (B, N). B is the batch size and N is the product of all dimensions except the batch size.
->>>>>>> 1240a4a1
-
-    Examples:
-        >>> x = torch.randn(8, 3, 224, 224)
-        >>> x = Flatten()(x)
-        >>> print(x.shape)
-        >>> (8, 150528)
-    """
-
-    def __init__(self):
-        super(Flatten, self).__init__()
-
-    def forward(self, x):
-        return x.view(x.size(0), -1)
-
-
-class Identity(nn.Module):
-    """Identity layer
-<<<<<<< HEAD
-    This module is to any unwanted layer sof pre-trained models with
-    identity layer. It returns the input tensor as output.
-=======
-    This module is to replace any unwanted layers in a pre-defined model with an identity layer.
-    It returns the input tensor as the output.
->>>>>>> 1240a4a1
-
-    Examples:
-        >>> x = torch.randn(8, 3, 224, 224)
-        >>> x = Identity()(x)
-        >>> print(x.shape)
-        >>> (8, 3, 224, 224)
-    """
-
-    def __init__(self):
-        super(Identity, self).__init__()
-
-    def forward(self, x):
-        return x
 
 
 # From FeatureExtractorDigits in adalib

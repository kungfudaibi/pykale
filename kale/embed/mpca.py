# =============================================================================
# Author: Shuo Zhou, szhou20@sheffield.ac.uk
#         Haiping Lu, h.lu@sheffield.ac.uk or hplu@ieee.org
# =============================================================================

"""Python implementation of Multilinear Principal Component Analysis (MPCA)

Reference:
    Haiping Lu, K.N. Plataniotis, and A.N. Venetsanopoulos, "MPCA: Multilinear
    Principal Component Analysis of Tensor Objects", IEEE Transactions on Neural
    Networks, Vol. 19, No. 1, Page: 18-39, January 2008. For initial Matlab
    implementation, please go to https://uk.mathworks.com/matlabcentral/fileexchange/26168.
"""

import sys
import numpy as np

# import tensorly as tl
from tensorly.base import unfold, fold
from tensorly.tenalg import multi_mode_dot
from sklearn.base import BaseEstimator, TransformerMixin


def _check_ndim(X, ndim):
    """Check if the order/mode of the input data is consistent with the given number of order/mode

    Args:
        X (ndarray): input data
        ndim (int): number of order/mode expected

    Returns:
        boolean value: True if the order of X is consistent with ndim, False vise versa
    """

    return X.ndim == ndim


def _check_shape(X, shape_):
    """Check if the shape (excluding the last mode) of the input data is consistent with the given shape

    Args:
        X (ndarray): input data
        shape_: shape expected

    Returns:
        boolean value: True if the shape of X is consistent with shape_, False vise versa
    """

    return X.shape[:-1] == shape_


def _check_dim_shape(X, ndim, shape_):
    """Check if the order/mode of the input data is consistent with the given number of order/mode

    Args:
        X (ndarray): input data
        ndim (int): number of order/mode expected
        shape_: shape expected

    """
    if not _check_ndim(X, ndim) or not _check_shape(X, shape_):
        print("The given data should be consistent with the order and shape of training data")
        sys.exit()


class MPCA(BaseEstimator, TransformerMixin):
    """MPCA implementation compatible with sickit-learn

    Args:
        var_ratio (float, optional): Percentage of variance explained
            (between 0 and 1). Defaults to 0.97.
        max_iter (int, optional): Maximum number of iteration. Defaults to 1.
<<<<<<< HEAD
        vectorise (bool): Whether vectorise the transformed tensor. Defaults to False.
        n_components (int): Number of components to keep. Applies only when vectorise=True. 
=======
        vectorise (bool): Whether vectorise the transformed tensor. Defaults to Flase.
        n_components (int): Number of components to keep. Applies only when vectorise=True.
>>>>>>> 046e2c25
            Defaults to None.

    Attributes:
        proj_mats (list): A list of transposed projection matrices.
        idx_order (ndarray): The ordering index of projected (and vectorised) features in decreasing variance.
        mean_ (ndarray): Per-feature empirical mean, estimated from the training set, shape (I_1, I_2, ..., I_N).
        shape_in (tuple): Input tensor shapes, i.e. (I_1, I_2, ..., I_N).
        shape_out (tuple): Output tensor shapes, i.e. (P_1, P_2, ..., P_N).
    Examples:
        >>> import numpy as np
        >>> from kale.embed.mpca import MPCA
        >>> X = np.random.random((20, 25, 20, 40))
        >>> X.shape
        (20, 25, 20, 40)
        >>> mpca = MPCA(variance_explained=0.9)
        >>> X_transformed = mpca.fit_transform(X)
        >>> X_transformed.shape
        (18, 23, 18, 40)
        >>> X_transformed = mpca.transform(X, vectorise=Ture)
        >>> X_transformed.shape
        (40, 7452)
        >>> X_transformed = mpca.transform(X, vectorise=Ture, n_components=50)
        >>> X_transformed.shape
        (40, 50)
        >>> X_inverse = mpca.inverse_transform(X_transformed)
        >>> X_inverse.shape
        (20, 25, 20, 40)
    """

    def __init__(self, var_ratio=0.97, max_iter=1, vectorise=False, n_components=None):
        self.var_ratio = var_ratio
        if max_iter > 0 and isinstance(max_iter, int):
            self.max_iter = max_iter
        else:
            print("Number of max iterations must be an integer and greater than 0")
            sys.exit()
        self.proj_mats = []
        self.vectorise = vectorise
        self.n_components = n_components

    def fit(self, X, y=None):
        """Fit the model with input training data X.

        Args
            X (ndarray): Input data, shape (I_1, I_2, ..., I_N, n_samples), where n_samples
                is the number of samples, I_1, I_2, ..., I_N are the dimensions of
                corresponding mode (1, 2, ..., N), respectively.
            y (None): Ignored variable.

        Returns:
            self (object). Returns the instance itself.
        """
        self._fit(X)
        return self

    def _fit(self, X):
        """Solve MPCA"""

        shape_ = X.shape  # shape of input data
        n_spl = shape_[-1]  # number of samples
        self.ndim = X.ndim
        self.shape_in = shape_[:-1]
        self.mean_ = np.mean(X, axis=-1)
        X_ = np.zeros(X.shape)
        # init
        Phi = dict()
        eig_vecs_sorted = dict()  # dictionary of eigenvectors for all modes/orders
        lambdas = dict()  # dictionary of eigenvalues for all modes/orders
        # dictionary of cumulative distribution of eigenvalues for all modes/orders
        cums = dict()
        proj_mats = []
        shape_out = ()
        for i in range(n_spl):
            X_[..., i] = X[..., i] - self.mean_
            for j in range(self.ndim - 1):
                X_i = unfold(X_[..., i], mode=j)
                if j not in Phi:
                    Phi[j] = 0
                Phi[j] = Phi[j] + np.dot(X_i, X_i.T)

        for i in range(self.ndim - 1):
            eig_vals, eig_vecs = np.linalg.eig(Phi[i])
            idx_sorted = eig_vals.argsort()[::-1]
            eig_vecs_sorted[i] = eig_vecs[:, idx_sorted]
            cum = eig_vals[idx_sorted]
            var_tot = np.sum(cum)

            for j in range(cum.shape[0]):
                if np.sum(cum[:j]) / var_tot > self.var_ratio:
                    shape_out += (j + 1,)
                    break
            cums[i] = cum

            proj_mats.append(eig_vecs_sorted[i][:, : shape_out[i]].T)

        for i_iter in range(self.max_iter):
            Phi = dict()
            for i in range(self.ndim - 1):  # ith mode
                if i not in Phi:
                    Phi[i] = 0
                for j in range(n_spl):
                    X_j = X_[..., j]  # jth tensor/sample
                    Xj_ = multi_mode_dot(
                        X_j,
                        [proj_mats[m] for m in range(self.ndim - 1) if m != i],
                        modes=[m for m in range(self.ndim - 1) if m != i],
                    )
                    Xj_unfold = unfold(Xj_, i)
                    Phi[i] = np.dot(Xj_unfold, Xj_unfold.T) + Phi[i]

                eig_vals, eig_vecs = np.linalg.eig(Phi[i])
                idx_sorted = eig_vals.argsort()[::-1]
                lambdas[i] = eig_vals[idx_sorted]
                proj_mats[i] = eig_vecs[:, idx_sorted]
                proj_mats[i] = (proj_mats[i][:, : shape_out[i]]).T

        x_transformed = multi_mode_dot(X, proj_mats, modes=[m for m in range(self.ndim - 1)])
        x_trans_vec = unfold(x_transformed, mode=-1)  # vectorise the transformed features
        # diagonal of the covariance of vectorised features
        x_trans_cov_diag = np.diag(np.dot(x_trans_vec, x_trans_vec.T))
        idx_order = x_trans_cov_diag.argsort()[::-1]

        self.proj_mats = proj_mats
        self.idx_order = idx_order
        self.shape_out = shape_out

        return self

    def transform(self, X):
        """Perform dimension reduction on X

        Args:
            X (ndarray): Data to perform dimension reduction, shape (I_1, I_2, ..., I_N, n_samples).

        Returns:
            ndarray: 
                Transformed data, shape (P_1, P_2, ..., P_N, n_samples) if self.vectorise==False.
                If self.vectorise==True, features will be sorted based on their explained variance ratio,
                shape (n_samples, P_1 * P_2 * ... * P_N) if self.n_components is None,
                and shape (n_samples, n_components) if self.n_component is not None.
        """
        _check_dim_shape(X, self.ndim, self.shape_in)
        n_spl = X.shape[-1]
        for i in range(n_spl):
            X[..., i] = X[..., i] - self.mean_

        X_transformed = multi_mode_dot(X, self.proj_mats, modes=[m for m in range(self.ndim - 1)])

        if self.vectorise:
            X_transformed = unfold(X_transformed, mode=-1)
            X_transformed = X_transformed[:, self.idx_order]
            if isinstance(self.n_components, int) and self.n_components <= np.prod(self.shape_out):
                X_transformed = X_transformed[:, : self.n_components]

        return X_transformed

    def inverse_transform(self, X, add_mean=False):
        """Transform data in the shape of reduced dimension back to the original shape

        Args:
            X (ndarray): Data to be transfromed back. If self.vectorise == Flase, shape
                (P_1, P_2, ..., P_N, n_samples), where P_1, P_2, ..., P_N are the reduced
                dimensions of of corresponding mode (1, 2, ..., N), respectively. If
                self.vectorise == True, shape (n_samples, self.n_components) or shape
                (n_samples, P_1 * P_2 * ... * P_N).
            add_mean (bool): Whether add the mean estimated from the training set to the output.
                Defaults to False.

        Returns:
            ndarray: Data in original shape, shape (I_1, I_2, ..., I_N, n_samples)
        """
        # reshape X to tensor in self.shape_out if X is vectorised data
        if X.ndim <= 2:
            if X.ndim == 1:
                X = X.reshape((1, -1))
            n_spl = X.shape[0]
            n_feat = X.shape[1]
            if n_feat <= np.prod(self.shape_out):
                X_ = np.zeros((n_spl, np.prod(self.shape_out)))
                X_[:, : self.idx_order[:n_feat]] = X[:]
            else:
                print("Feature dimension exceeds the shape upper limit")
                sys.exit()

            X = fold(X_, -1, self.shape_out + (n_spl,))
        else:
            _check_dim_shape(X, self.ndim, self.shape_out)

        X_orig = multi_mode_dot(X, self.proj_mats, modes=[m for m in range(self.ndim - 1)], transpose=True)

        if add_mean:
            n_spl = X_orig.shape[-1]
            for i in range(n_spl):
                X_orig[..., i] = X_orig[..., i] + self.mean_

        return X_orig<|MERGE_RESOLUTION|>--- conflicted
+++ resolved
@@ -70,13 +70,8 @@
         var_ratio (float, optional): Percentage of variance explained
             (between 0 and 1). Defaults to 0.97.
         max_iter (int, optional): Maximum number of iteration. Defaults to 1.
-<<<<<<< HEAD
         vectorise (bool): Whether vectorise the transformed tensor. Defaults to False.
         n_components (int): Number of components to keep. Applies only when vectorise=True. 
-=======
-        vectorise (bool): Whether vectorise the transformed tensor. Defaults to Flase.
-        n_components (int): Number of components to keep. Applies only when vectorise=True.
->>>>>>> 046e2c25
             Defaults to None.
 
     Attributes:

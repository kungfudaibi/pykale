#!/usr/bin/env python3
import re
from io import open
from os import path

from setuptools import find_packages, setup

# Dependencies with options for different user needs. If updating this, you may need to update docs/requirements.txt too.
# If option names are changed, you need to update the installation guide at docs/source/installation.md respectively.
# Not all have a min-version specified, which is not uncommon. Specify when known or necessary (e.g. errors).
# The recommended practice is to install PyTorch from the official website to match the hardware first.
# To work on graphs, install torch-geometric following the official instructions at https://github.com/pyg-team/pytorch_geometric#installation

# Key reference followed: https://github.com/pyg-team/pytorch_geometric/blob/master/setup.py

# Core dependencies frequently used in PyKale Core API
install_requires = [
    "numpy>=2.0.0",  # Numpy 2.0.0+ is needed
    "pandas",  # sure
<<<<<<< HEAD
    "pytorch-lightning==2.3.2",  # in pipeline API only
    "scikit-learn>=1.5.1",  # sure
    "scipy>=1.13.0",  # scipy 1.14.0 supports python 3.10+
=======
    "pytorch-lightning>=2.0.0",  # in pipeline API only
    "scikit-learn>=1.6.1",
    "scipy>=1.5.4",  # in factorization API only
>>>>>>> 86d1545a
    "tensorly>=0.5.1",  # in factorization and model_weights API only
    "torch==2.3.0",  # also change the version in the test.yaml when changing this next time, and update the pytorch version in the bindingdb_deepdta tutorial notebook
    "torchvision>=0.12.0",  # in download, sampler (NON-ideal), and vision API only
]

# Application-specific dependencies sorted alphabetically below

# Dependencies for graph analysis, e.g., for drug discovery using Therapeutics Data Commons (TDC)
graph_requires = [
    "networkx",
    "PyTDC<=0.3.6",
]

# Dependencies for image analysis
image_requires = [
    "glob2",
    "pydicom",
    "pylibjpeg",
    "python-gdcm",
    "scikit-image>=0.24.0",
]

# End application-specific dependencies

# Dependencies for all examples and tutorials
example_requires = [
    "ipykernel",
    "ipython",
    "matplotlib<=3.10.0",  # matplotlib 3.10.1 will cause "Building wheel for matplotlib (setup.py): finished with status 'error'" for tests
    "nilearn>=0.7.0",
    "Pillow",
    "PyTDC",
    "seaborn",
    "torchsummary>=1.5.0",
    "yacs>=0.1.7",
    "pwlf",
    "xlsxwriter",
]

# Full dependencies except for development
full_requires = graph_requires + image_requires + example_requires

# Additional dependencies for development
dev_requires = full_requires + [
    "black==19.10b0",
    "coverage",
    "flake8",
    "flake8-print",
    "ipywidgets",
    "isort",
    "m2r",
    "mypy",
    "nbconvert",
    "nbmake>=0.8",
    "nbsphinx",
    "nbsphinx-link",
    "nbval",
    "pre-commit",
    "pytest",
    "pytest-cov",
    "recommonmark",
    "sphinx",
    "sphinx-rtd-theme",
]


# Get version
def read(*names, **kwargs):
    with open(path.join(path.dirname(__file__), *names), encoding=kwargs.get("encoding", "utf8")) as fp:
        return fp.read()


def find_version(*file_paths):
    version_file = read(*file_paths)
    version_match = re.search(r"^__version__ = ['\"]([^'\"]*)['\"]", version_file, re.M)
    if version_match:
        return version_match.group(1)
    raise RuntimeError("Unable to find version string.")


readme = open("README.md").read()
version = find_version("kale", "__init__.py")

# Run the setup
setup(
    name="pykale",
    version=version,
    description="Knowledge-aware machine learning from multiple sources in Python",
    long_description=readme,
    long_description_content_type="text/markdown",
    author="The PyKale team",
    url="https://github.com/pykale/pykale",
    author_email="pykale-group@sheffield.ac.uk",
    project_urls={
        "Bug Tracker": "https://github.com/pykale/pykale/issues",
        "Documentation": "https://pykale.readthedocs.io",
        "Source": "https://github.com/pykale/pykale",
    },
    packages=find_packages(exclude=("docs", "examples", "tests")),
    python_requires=">=3.9,<3.12",
    install_requires=install_requires,
    extras_require={
        "graph": graph_requires,
        "image": image_requires,
        "example": example_requires,
        "full": full_requires,
        "dev": dev_requires,
    },
    setup_requires=["setuptools==74.1.0"],
    license="MIT",
    keywords="machine learning, pytorch, deep learning, multimodal learning, transfer learning",
    classifiers=[
        "Intended Audience :: Developers",
        "Intended Audience :: Education",
        "Intended Audience :: Healthcare Industry",
        "Intended Audience :: Science/Research",
        "License :: OSI Approved :: MIT License",
        "Operating System :: OS Independent",
        "Programming Language :: Python :: 3",
        "Topic :: Scientific/Engineering :: Artificial Intelligence",
        "Topic :: Scientific/Engineering :: Medical Science Apps.",
        "Topic :: Software Development :: Libraries",
        "Natural Language :: English",
    ],
)<|MERGE_RESOLUTION|>--- conflicted
+++ resolved
@@ -17,15 +17,12 @@
 install_requires = [
     "numpy>=2.0.0",  # Numpy 2.0.0+ is needed
     "pandas",  # sure
-<<<<<<< HEAD
     "pytorch-lightning==2.3.2",  # in pipeline API only
     "scikit-learn>=1.5.1",  # sure
     "scipy>=1.13.0",  # scipy 1.14.0 supports python 3.10+
-=======
     "pytorch-lightning>=2.0.0",  # in pipeline API only
     "scikit-learn>=1.6.1",
     "scipy>=1.5.4",  # in factorization API only
->>>>>>> 86d1545a
     "tensorly>=0.5.1",  # in factorization and model_weights API only
     "torch==2.3.0",  # also change the version in the test.yaml when changing this next time, and update the pytorch version in the bindingdb_deepdta tutorial notebook
     "torchvision>=0.12.0",  # in download, sampler (NON-ideal), and vision API only
